--- conflicted
+++ resolved
@@ -22,14 +22,9 @@
     - Example 
 10. Running Keepers
     - Example (OasisDEX) 
-<<<<<<< HEAD
-11. Known limitations
-12. Install and run using Docker and Docker Compose
-=======
 10. Known limitations
 11. Install and run using Docker and Docker Compose
 12. Token Configuration
->>>>>>> 1e709828
 13. Support Information
 14. License
 
@@ -524,8 +519,6 @@
 docker-compose up coinbase-ethdai-keeper
 ```
 
-<<<<<<< HEAD
-=======
 ## 12. Token Configuration
 An Example token configuration files can be seen below. This configuration should be placed into a seperate .json file, with the path to that file passed as an argument to any keeper requiring `pymaker.model.Token` objects which simplify decimal normalization within pairs, while also enhancing type checking.
 
@@ -561,7 +554,6 @@
 }
 ```
 
->>>>>>> 1e709828
 ## 13. Support
 
 **We are here to help!**
