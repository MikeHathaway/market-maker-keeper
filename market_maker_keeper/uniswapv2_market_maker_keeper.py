--- conflicted
+++ resolved
@@ -618,12 +618,9 @@
         add_liquidity, remove_liquidity = self.determine_liquidity_action()
         self.logger.info(f"Add Liquidity: {add_liquidity}; Remove Liquidity: {remove_liquidity}")
 
-<<<<<<< HEAD
         should_stake, should_unstake = self.determine_staking_action(remove_liquidity)
         self.logger.info(f"Should Stake Liquidity: {add_liquidity}; Should Unstake Liquidity: {remove_liquidity}")
 
-=======
->>>>>>> 620eaf4a
         if add_liquidity:
             liquidity_tokens = self.add_liquidity(should_stake)
             if liquidity_tokens is not None:
